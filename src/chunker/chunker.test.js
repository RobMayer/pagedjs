--- conflicted
+++ resolved
@@ -1,11 +1,7 @@
 /* global describe, it, expect */
 import Chunker from "./chunker.js";
 
-<<<<<<< HEAD
-describe('Chunker', () => {
-=======
-describe("Chunker", async () => {
->>>>>>> b578719d
+describe("Chunker", () => {
 
 	it("should create a page area", async () => {
 		let chunker = new Chunker();
